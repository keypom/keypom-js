{
  "name": "keypom-js",
<<<<<<< HEAD
  "version": "1.4.0-rc.3",
=======
  "version": "1.4.0-rc.5",
>>>>>>> 83919420
  "description": "Keypom JS SDK",
  "main": "./lib/index.js",
  "scripts": {
    "test": "yarn test:main && yarn test:trial-accounts && yarn test:drop-creation && yarn test:dummy-creation",
    "test:main": "yarn build && yarn ava:main",
    "test:trial-accounts": "yarn build && yarn ava:trial-accounts",
    "test:drop-creation": "yarn build && yarn ava:drop-creation",
    "test:dummy-creation": "yarn build && yarn ava:dummy-creation",
    "ava:drop-creation": "ava test/creation.test.js -vs --timeout=5m",
    "ava:dummy-creation": "ava test/dummy-creation.test.js -vs --timeout=5m",
    "ava:main": "ava test/ws.test.js -vs --timeout=5m",
    "ava:trial-accounts": "ava test/trial-accounts.test.js -vs --timeout=5m",
    "build": "npx tsc",
    "publish": "npx tsc && npm publish",
    "build-docs": "npx typedoc --options typedoc.json",
    "create-trial-drop": "node ./test/create-trial-drop.js"
  },
  "author": "benkurrek, mattlockyer",
  "license": "MIT",
  "dependencies": {
    "@near-wallet-selector/core": "file:../wallet-selector/wallet-selector/dist/packages/core",
    "@types/react": "^18.0.26",
    "ava": "^4.3.3",
    "bn.js": "^5.2.1",
    "dotenv": "^16.0.3",
    "react": "^18.2.0",
<<<<<<< HEAD
    "near-api-js": "^0.45.1",
    "near-seed-phrase": "^0.2.0",
    "typescript": "^4.8.4",
    "react-dom": "18.2.0"
=======
    "react-dom": "18.2.0",
    "typescript": "^4.8.4"
>>>>>>> 83919420
  },
  "ava": {
    "require": [
      "dotenv/config"
    ]
  },
  "devDependencies": {
    "typedoc": "^0.23.24"
  }
}<|MERGE_RESOLUTION|>--- conflicted
+++ resolved
@@ -1,10 +1,6 @@
 {
   "name": "keypom-js",
-<<<<<<< HEAD
-  "version": "1.4.0-rc.3",
-=======
   "version": "1.4.0-rc.5",
->>>>>>> 83919420
   "description": "Keypom JS SDK",
   "main": "./lib/index.js",
   "scripts": {
@@ -31,15 +27,10 @@
     "bn.js": "^5.2.1",
     "dotenv": "^16.0.3",
     "react": "^18.2.0",
-<<<<<<< HEAD
     "near-api-js": "^0.45.1",
     "near-seed-phrase": "^0.2.0",
     "typescript": "^4.8.4",
     "react-dom": "18.2.0"
-=======
-    "react-dom": "18.2.0",
-    "typescript": "^4.8.4"
->>>>>>> 83919420
   },
   "ava": {
     "require": [
