import { BrowserWalletBehaviour, BrowserWalletSignAndSendTransactionsParams, SignAndSendTransactionParams, Wallet } from '@near-wallet-selector/core/lib/wallet/wallet.types'
import { Account, Connection, Near } from "near-api-js";
import { KeyStore } from 'near-api-js/lib/key_stores';
import { KeyPairEd25519 } from 'near-api-js/lib/utils';

/// Initialization

export interface NearAccount {
	accountId: string;
	signAndSendTransaction: () => {};
}

export interface Network {
	networkId: string;
	nodeUrl: string;
	helperUrl: string;
	explorerUrl: string;
}

export interface Funder {
	accountId: string;
	secretKey: string;
	seedPhrase: string;
}

export interface InitKeypomParams {
	near: any;
	network: string;
	funder?: Funder;
}

export interface ExecuteParams {
	transactions: SignAndSendTransactionParams[] | BrowserWalletSignAndSendTransactionsParams,
	account: Account,
	wallet?: Wallet,
    fundingAccount?: Account,
}

export interface FTTransferCallParams {
    account: Account,
    contractId: string,
    args: object,
    returnTransaction: boolean,
}

export interface NFTTransferCallParams {
    account: Account,
    contractId: string,
    receiverId: string,
    tokenIds: string[],
    msg: string | null,
}

export interface EstimatorParams {
    near: Near,
    depositPerUse: string,
    numKeys: number,
    usesPerKey: number,
    attachedGas: number,
    storage?: string,
    keyStorage?: string,
    fcData?: null,
    ftData?: FTData,
}

/// Drops

export interface DropConfig {
	// How many claims can each key have.
	usesPerKey?: number,

	// Should the drop be automatically deleted when all the keys are used? This is defaulted to false and
	// Must be overwritten
	deleteOnEmpty?: true,

	// When this drop is deleted and it is the owner's *last* drop, automatically withdraw their balance.
	autoWithdraw?: true,

	// Minimum block timestamp that keys can be used. If None, keys can be used immediately
	// Measured in number of non-leap-nanoseconds since January 1, 1970 0:00:00 UTC.
	startTimestamp?: string,

	// How often can a key be used
	// Measured in number of non-leap-nanoseconds since January 1, 1970 0:00:00 UTC.
	throttleTimestamp?: string,

	// If claim is called, refund the deposit to the owner's balance. If None, default to false.
	onClaimRefundDeposit?: boolean,

	// Can the access key only call the claim method_name? Default to both method_name callable
	claimPermission?: boolean,

	// Root account that all sub-accounts will default to. If None, default to the global drop root.
	dropRoot?: string,
}

export interface FTData {
	contractId?: string;
	senderId?: string;
	balancePerUse?: string;
}

export interface NFTData {
	contractId?: string;
	senderId?: string;
	tokenIds?: string[];
}

export interface Method {
	receiverId: string;
	methodName: string;
	args: string;
	attachedDeposit: string;
	accountIdField: string;
	dropIdField: string;
}

export interface FCData {
	methods: Method[][]
}

export interface CreateDropParams {
	account: Account,
	wallet?: BrowserWalletBehaviour,
	accountRootKey?: string,
	dropId?: string,
	publicKeys?: string[],
	numKeys?: number | string,
	depositPerUseNEAR?: Number,
	depositPerUseYocto?: string,
	metadata?: string,
	config?: DropConfig,
	ftData: FTData,
	nftData: NFTData,
<<<<<<< HEAD
	fcData: null,
}

export interface EnvVars {
	near: Near,
	connection: Connection,
	keyStore: KeyStore,
	logger:  any,
	networkId: string,
	fundingAccount: Account,
	contractAccount: Account,
	viewAccount: any,
	fundingKey: KeyPairEd25519,
	gas: string,
	gas200: string,
	attachedGas: string,
	contractId: string,
	receiverId: string,
	getAccount: any
	execute: any
=======
	fcData?: FCData,
>>>>>>> f3038686
}<|MERGE_RESOLUTION|>--- conflicted
+++ resolved
@@ -132,8 +132,7 @@
 	config?: DropConfig,
 	ftData: FTData,
 	nftData: NFTData,
-<<<<<<< HEAD
-	fcData: null,
+	fcData?: FCData,
 }
 
 export interface EnvVars {
@@ -153,7 +152,4 @@
 	receiverId: string,
 	getAccount: any
 	execute: any
-=======
-	fcData?: FCData,
->>>>>>> f3038686
 }