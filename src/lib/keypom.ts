import * as nearAPI from "near-api-js";
const {
	KeyPair,
	keyStores: { BrowserLocalStorageKeyStore, InMemoryKeyStore },
} = nearAPI;

<<<<<<< HEAD
import { BrowserWalletBehaviour } from "@near-wallet-selector/core";
import { Wallet } from '@near-wallet-selector/core/lib/wallet/wallet.types';
=======
>>>>>>> b98cb6e1
import { Account, Connection, Near } from "near-api-js";
import { KeyStore } from "near-api-js/lib/key_stores";
import { parseSeedPhrase } from 'near-seed-phrase';
import { assert, isValidFunderObject, isValidNearObject } from "./checks";
import {
	execute as _execute
} from "./keypom-utils";
import { EnvVars, Funder } from "./types/general";
<<<<<<< HEAD

type AnyWallet = BrowserWalletBehaviour | Wallet;
=======
import { InitKeypomParams, AnyWallet } from "./types/params";
import { assert, isValidFunderObject, isValidNearObject } from "./checks";
>>>>>>> b98cb6e1

const gas = '200000000000000'
const gas300 = '300000000000000'
const attachedGas = '100000000000000'
const networks = {
	mainnet: {
		networkId: 'mainnet',
		viewAccountId: 'near',
		nodeUrl: 'https://rpc.mainnet.near.org',
		walletUrl: 'https://wallet.near.org',
		helperUrl: 'https://helper.mainnet.near.org'
	},
	testnet: {
		networkId: 'testnet',
		viewAccountId: 'testnet',
		nodeUrl: 'https://rpc.testnet.near.org',
		walletUrl: 'https://wallet.testnet.near.org',
		helperUrl: 'https://helper.testnet.near.org'
	}
}

let officialKeypomContracts = {
	mainnet: {
		"v1.keypom.near": true,
		"v1-3.keypom.near": true
	},
	testnet: {
		"v1.keypom.testnet": true,
		"v1-3.keypom.testnet": true
	}
}

let contractBase = 'v1-3.keypom'
let contractId = `${contractBase}.testnet`
let receiverId = contractId

export type Maybe<T> = T | undefined;

let near: Maybe<Near> = undefined;
let connection: Maybe<Connection> = undefined;
let keyStore: Maybe<KeyStore> = undefined;
let networkId: Maybe<string> = undefined;
let fundingAccount: Maybe<Account> = undefined;
let fundingAccountDetails: Maybe<Funder> = undefined;
let contractAccount: Maybe<Account> = undefined;
let viewAccount: any = undefined;

/**
 * 
 * @returns {EnvVars} The environment variables used by the Keypom library.
 * @group Keypom SDK Environment
 */
export const getEnv = (): EnvVars  => {
	assert(near, 'Keypom uninitialized. Please call initKeypom or initKeypomContext')
	return {
		near, connection, keyStore, networkId, fundingAccount, contractAccount, viewAccount, fundingAccountDetails,
		gas, gas300, attachedGas, contractId, receiverId, getAccount, execute,
	}
}

/** @group Utility */
export const execute = async (args) => _execute({ ...args, fundingAccount })

const getAccount = async ({ account, wallet }: {account: Account, wallet: AnyWallet}) : Promise<Account | AnyWallet> => {
	let returnedAccount = account || await wallet || fundingAccount;

	// If neither a wallet object, account object, or funding account is provided, throw an error
	assert(returnedAccount, 'No account provided. Either pass in an account object, wallet object, or initialize Keypom with a funding account')

	return returnedAccount
}

/**
 * Initializes the SDK to allow for interactions with the Keypom Protocol. By default, a new NEAR connection will be established but this can be overloaded by
 * passing in an existing connection object. In either case, if a funder is passed in, the credentials will be added to the keystore to sign transactions.
 * 
 * To update the funder account, refer to the `updateFunder` function. If you only wish to use view methods and not sign transactions, no funder account is needed.
 * If you wish to update the Keypom Contract ID being used, refer to the `updateKeypomContractId` function.
 *
 * @returns {Promise<Account | null>} If a funder is passed in, its account object is returned. Otherwise, it null is returned.
 * 
 * @example 
 * Using a pre-created NEAR connection instance with an UnencryptedFileSystemKeyStore:
 * ```js
 * const path = require("path");
 * const homedir = require("os").homedir();
 * const { KeyPair, keyStores, connect } = require("near-api-js");
 * const { initKeypom, getDrops } = require("keypom-js");
 * 
 * // Establish the network we wish to work on
 * const network = "testnet";
 * // Get the location where the credentials are stored for our KeyStore
 * const CREDENTIALS_DIR = ".near-credentials";
 * const credentialsPath = (await path).join(homedir, CREDENTIALS_DIR);
 * (await path).join;
 * let keyStore = new keyStores.UnencryptedFileSystemKeyStore(credentialsPath);
 *
 * // Establish the configuration for the connection
 * let nearConfig = {
 * 		networkId: network,
 * 		keyStore,
 * 		nodeUrl: `https://rpc.${network}.near.org`,
 * 		walletUrl: `https://wallet.${network}.near.org`,
 * 		helperUrl: `https://helper.${network}.near.org`,
 * 		explorerUrl: `https://explorer.${network}.near.org`,
 * };
 * // Connect to the NEAR blockchain and get the connection instance
 * let near = await connect(nearConfig);
 *
 * // Initialize the SDK for the given network and NEAR connection
 * await initKeypom({
 *		near,
 *		network
 * });
 * 
 * // Get the drops for the given owner
 * const dropsForOwner = await getDrops({accountId: "benjiman.testnet"});
 * ``` 
 * 
 * @example
 * Creating an entirely new NEAR connection instance by using initKeypom and passing in a funder account:
 * ```js
 * const { initKeypom, getDrops } = require("keypom-js");
 * 
 * // Initialize the SDK for the given network and NEAR connection
 * await initKeypom({
 *		network: "testnet",
 *		funder: {
 *			accountId: "benji_demo.testnet",
 *			secretKey: "ed25519:5yARProkcALbxaSQ66aYZMSBPWL9uPBmkoQGjV3oi2ddQDMh1teMAbz7jqNV9oVyMy7kZNREjYvWPqjcA6LW9Jb1"
 *		}
 * });
 * 
 * // Get the drops for the given owner
 * const dropsForOwner = await getDrops({accountId: "benjiman.testnet"});
 * ``` 
 * @group Keypom SDK Environment
*/
export const initKeypom = async ({
	near: _near,
	network,
	funder,
	keypomContractId,
}: {
	/** The NEAR connection instance to use. If not passed in, it will create a new one. */
	near?: Near;
	/** The network to connect to either `mainnet` or `testnet`. */
	network: string;
	/**
	 * The account that will sign transactions to create drops and interact with the Keypom contract. This account will be added to the KeyStore if provided.
     * If rootEntropy is provided for the funder, all access keys will be derived deterministically based off this string.
	 */
	funder?: Funder;
	/**
	 * Instead of using the most up-to-date, default Keypom contract, you can specify a specific account ID to use. If an older version is specified, some features of the SDK might not be usable.
	 */
	keypomContractId?: string;
}) => {
	assert(network == "testnet" || network == "mainnet", "Network must be either `testnet` or `mainnet`");
	
	if (_near) {
		assert(isValidNearObject(_near), "The NEAR object passed in is not valid. Please pass in a valid NEAR object.");
		near = _near
		keyStore = near.config.keyStore
	} else {
		const networkConfig = typeof network === 'string' ? networks[network] : network
		keyStore = process?.versions?.node ? new InMemoryKeyStore() : new BrowserLocalStorageKeyStore()
		near = new Near({
			...networkConfig,
			deps: { keyStore },
		});
	}
	
	connection = near.connection;
	networkId = near.config.networkId

	if (networkId === 'mainnet') {
		contractId = receiverId = `${contractBase}.near`
	}

	if (keypomContractId) {
		assert(officialKeypomContracts[networkId!][keypomContractId] === true, "The keypom contract passed in must be an official Keypom contract for the given network.");
		if (keypomContractId != "v1-3.keypom.near" || keypomContractId != "v1-3.keypom.near") {
			console.warn("The Keypom contract you are using is not the latest version. Most methods will be unavailable. Please use the latest contract: v1-3.keypom.near or v1-3.keypom.testnet");
		}

		contractId = receiverId = keypomContractId
	}

	viewAccount = new Account(connection, networks[networkId!].viewAccountId)
	viewAccount.viewFunction2 = ({ contractId, methodName, args }) => viewAccount.viewFunction(contractId, methodName, args)

	contractAccount = new Account(connection, contractId)

	if (funder) {
		await updateFunder({ funder })
	}

	return null
}

/**
 * Once the SDK is initialized, this function allows the current funder account to be updated. Having a funder is only necessary if you wish to sign transactions on the Keypom Protocol.
 * 
 * @param {Funder} funder The account that will sign transactions to create drops and interact with the Keypom contract. This account will be added to the KeyStore if provided.
 * If rootEntropy is provided for the funder, all access keys will be derived deterministically based off this string.
 * @returns {Promise<Account>} The funder's account object is returned.
 * 
 * @example
 * After initializing the SDK, the funder is updated.
 * ```js
 * const path = require("path");
 * const homedir = require("os").homedir();
 * const { KeyPair, keyStores, connect } = require("near-api-js");
 * const { initKeypom, updateFunder, getDrops } = require("keypom-js");
 * 
 *	// Initialize the SDK for the given network and NEAR connection
 *	await initKeypom({
 *		network: "testnet",
 *	});
 *
 *	// Update the current funder account
 *	await updateFunder({
 *		funder: {
 *			accountId: "benji_demo.testnet",
 *			secretKey: "ed25519:5yARProkcALbxaSQ66aYZMSBPWL9uPBmkoQGjV3oi2ddQDMh1teMAbz7jqNV9oVyMy7kZNREjYvWPqjcA6LW9Jb1"
 *		}
 *	})
 *
 *	// Get the drops for the given owner
 *	const dropsForOwner = await getDrops({accountId: "benjiman.testnet"});
 *	console.log('dropsForOwner: ', dropsForOwner)
 *
 *	return;
 * ``` 
 * @group Keypom SDK Environment
*/
export const updateFunder = async ({
	funder
}:{funder: Funder}) => {
	assert(near !== undefined, "You must initialize the SDK via `initKeypom` before updating the funder account.")
	assert(isValidFunderObject(funder), "The funder object passed in is not valid. Please pass in a valid funder object.");
	assert(funder.secretKey || funder.seedPhrase, "The funder object passed in must have either a secretKey or seedphrase");

	let { accountId, secretKey, seedPhrase } = funder
	if (seedPhrase) {
		secretKey = parseSeedPhrase(seedPhrase).secretKey
	}
	funder.fundingKeyPair = KeyPair.fromString(secretKey!)
	await keyStore!.setKey(networkId!, accountId, funder.fundingKeyPair)
	
	fundingAccountDetails = funder;
	fundingAccount = new Account(connection!, accountId)

	return null
}

/**
 * This allows the desired Keypom contract ID to be set. By default, the most up-to-date Keypom contract for the given network is set during initKeypom.
 * 
 * @param {string} keypomContractId The account ID that should be used for the Keypom contract.
 * 
 * @example 
 * After initializing the SDK, the Keypom contract ID is updated.
 * ```js
 * const path = require("path");
 * const homedir = require("os").homedir();
 * const { KeyPair, keyStores, connect } = require("near-api-js");
 * const { initKeypom, updateKeypomContractId, getDrops } = require("keypom-js");
 * 
 *	// Initialize the SDK for the given network and NEAR connection
 *	await initKeypom({
 *		network: "testnet",
 *	});
 *
 *	// Update the current Keypom contract ID
 *	await updateKeypomContractId({
 *		keypomContractId: "v1.keypom.testnet"
 *	})
 *
 *	//Get the drops for the given owner
 *	const dropsForOwner = await getDrops({accountId: "benjiman.testnet"});
 *	console.log('dropsForOwner: ', dropsForOwner)
 *
 *	return;
 * ``` 
 * @group Keypom SDK Environment
*/
export const updateKeypomContractId = async ({
	keypomContractId
}:{keypomContractId: string}) => {
	assert(near !== undefined, "You must initialize the SDK via `initKeypom` before updating the Keypom contract ID.")
	assert(officialKeypomContracts[networkId!][keypomContractId] === true, "The keypom contract passed in must be an official Keypom contract for the given network.");
	if (keypomContractId != "v1-3.keypom.near" || keypomContractId != "v1-3.keypom.near") {
		console.warn("The Keypom contract you are using is not the latest version. Most methods will be unavailable. Please use the latest contract: v1-3.keypom.near or v1-3.keypom.testnet");
	}

	contractId = receiverId = keypomContractId
	contractAccount = new Account(connection!, contractId)
	return null
}

<|MERGE_RESOLUTION|>--- conflicted
+++ resolved
@@ -4,11 +4,8 @@
 	keyStores: { BrowserLocalStorageKeyStore, InMemoryKeyStore },
 } = nearAPI;
 
-<<<<<<< HEAD
 import { BrowserWalletBehaviour } from "@near-wallet-selector/core";
 import { Wallet } from '@near-wallet-selector/core/lib/wallet/wallet.types';
-=======
->>>>>>> b98cb6e1
 import { Account, Connection, Near } from "near-api-js";
 import { KeyStore } from "near-api-js/lib/key_stores";
 import { parseSeedPhrase } from 'near-seed-phrase';
@@ -17,13 +14,8 @@
 	execute as _execute
 } from "./keypom-utils";
 import { EnvVars, Funder } from "./types/general";
-<<<<<<< HEAD
 
 type AnyWallet = BrowserWalletBehaviour | Wallet;
-=======
-import { InitKeypomParams, AnyWallet } from "./types/params";
-import { assert, isValidFunderObject, isValidNearObject } from "./checks";
->>>>>>> b98cb6e1
 
 const gas = '200000000000000'
 const gas300 = '300000000000000'
