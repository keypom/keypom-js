import * as nearAPI from "near-api-js";
const {
	Near,
	Account,
	KeyPair,
	keyStores: { BrowserLocalStorageKeyStore, InMemoryKeyStore },
} = nearAPI;

import { EnvVars, Funder, InitKeypomParams } from "./types";
import { parseSeedPhrase } from 'near-seed-phrase'
import {
	execute as _execute,
} from "./keypom-utils";

const gas = '200000000000000'
const gas300 = '300000000000000'
const attachedGas = '100000000000000'
const networks = {
	mainnet: {
		networkId: 'mainnet',
		viewAccountId: 'near',
		nodeUrl: 'https://rpc.mainnet.near.org',
		walletUrl: 'https://wallet.near.org',
		helperUrl: 'https://helper.mainnet.near.org'
	},
	testnet: {
		networkId: 'testnet',
		viewAccountId: 'testnet',
		nodeUrl: 'https://rpc.testnet.near.org',
		walletUrl: 'https://wallet.testnet.near.org',
		helperUrl: 'https://helper.testnet.near.org'
	}
}

let contractBase = 'v1-3.keypom'
let contractId = `${contractBase}.testnet`
let receiverId = contractId

let near, connection, keyStore, logger, networkId, fundingAccount, contractAccount, viewAccount, fundingKeyPair;

/**
 * 
 * @returns {EnvVars} The environment variables used by the Keypom library.
 */
export const getEnv = (): EnvVars  => ({
	near, connection, keyStore, logger, networkId, fundingAccount, contractAccount, viewAccount, fundingKeyPair,
	gas, gas300, attachedGas, contractId, receiverId, getAccount, execute,
})

export const execute = async (args) => _execute({ ...args, fundingAccount })

const getAccount = ({ account, wallet }) => account || wallet || fundingAccount

/**
 * Initializes the SDK to allow for interactions with the Keypom Protocol. By default, a new NEAR connection will be established but this can be overloaded by
 * passing in an existing connection object. In either case, if a funder is passed in, the credentials will be added to the keystore to sign transactions.
 * 
 * To update the funder account, refer to the `updateFunder` function. If you only wish to use view methods and not sign transactions, no funder account is needed.
 * If you wish to update the Keypom Contract ID being used, refer to the `updateKeypomContractId` function.
 * 
 * @param {Near} near (OPTIONAL) The NEAR connection instance to use. If not passed in, it will create a new one.
 * @param {string} network The network to connect to either `mainnet` or `testnet`.
 * @param {Funder=} funder (OPTIONAL) The account that will sign transactions to create drops and interact with the Keypom contract. This account will be added to the KeyStore if provided.
 * @param {string} keypomContractId The account ID of the Keypom contract. If not passed in, it will use the most up-to-date account ID for whichever network is selected.
 * 
 * @returns {Promise<Account | null>} If a funder is passed in, its account object is returned. Otherwise, it null is returned.
 * 
 * @example <caption>Using a pre-created NEAR connection instance with an UnencryptedFileSystemKeyStore:</caption>
 * ```js
 * const path = require("path");
 * const homedir = require("os").homedir();
 * const { KeyPair, keyStores, connect } = require("near-api-js");
 * const { initKeypom, getDrops } = require("keypom-js");
 * 
 * // Establish the network we wish to work on
 * const network = "testnet";
 * // Get the location where the credentials are stored for our KeyStore
 * const CREDENTIALS_DIR = ".near-credentials";
 * const credentialsPath = (await path).join(homedir, CREDENTIALS_DIR);
 * (await path).join;
 * let keyStore = new keyStores.UnencryptedFileSystemKeyStore(credentialsPath);
 *
 * // Establish the configuration for the connection
 * let nearConfig = {
 * 		networkId: network,
 * 		keyStore,
 * 		nodeUrl: `https://rpc.${network}.near.org`,
 * 		walletUrl: `https://wallet.${network}.near.org`,
 * 		helperUrl: `https://helper.${network}.near.org`,
 * 		explorerUrl: `https://explorer.${network}.near.org`,
 * };
 * // Connect to the NEAR blockchain and get the connection instance
 * let near = await connect(nearConfig);
 *
 * // Initialize the SDK for the given network and NEAR connection
 * await initKeypom({
 *		near,
 *		network
 * });
 * 
 * // Get the drops for the given owner
 * const dropsForOwner = await getDrops({accountId: "benjiman.testnet"});
 * ``` 
 * 
 * @example <caption>Creating an entirely new NEAR connection instance by using initKeypom and passing in a funder account:</caption>
 * ```js
 * const { initKeypom, getDrops } = require("keypom-js");
 * 
 * // Initialize the SDK for the given network and NEAR connection
 * await initKeypom({
 *		network: "testnet",
 *		funder: {
 *			accountId: "benji_demo.testnet",
 *			secretKey: "ed25519:5yARProkcALbxaSQ66aYZMSBPWL9uPBmkoQGjV3oi2ddQDMh1teMAbz7jqNV9oVyMy7kZNREjYvWPqjcA6LW9Jb1"
 *		}
 * });
 * 
 * // Get the drops for the given owner
 * const dropsForOwner = await getDrops({accountId: "benjiman.testnet"});
 * ``` 
*/
export const initKeypom = async ({
	near: _near,
	network,
	funder,
	keypomContractId,
}: InitKeypomParams) => {

	if (_near) {
		near = _near
		keyStore = near.config.keyStore
	} else {
		const networkConfig = typeof network === 'string' ? networks[network] : network
		keyStore = process?.versions?.node ? new InMemoryKeyStore() : new BrowserLocalStorageKeyStore()
		near = new Near({
			...networkConfig,
			deps: { keyStore },
		});
	}
	
	connection = near.connection;
	networkId = near.config.networkId

	if (networkId === 'mainnet') {
		contractId = receiverId = `${contractBase}.near`
	}

	if (keypomContractId) {
		contractId = receiverId = keypomContractId
	}

	viewAccount = new Account(connection, networks[networkId].viewAccountId)
	viewAccount.viewFunction2 = ({ contractId, methodName, args }) => viewAccount.viewFunction(contractId, methodName, args)

	contractAccount = new Account(connection, contractId)

	if (funder) {
		let { accountId, secretKey, seedPhrase } = funder
		if (seedPhrase) {
			secretKey = parseSeedPhrase(seedPhrase).secretKey
		}
<<<<<<< HEAD
		fundingKey = KeyPair.fromString(secretKey)
		await keyStore.setKey(networkId, accountId, fundingKey)
=======
		fundingKeyPair = KeyPair.fromString(secretKey)
		keyStore.setKey(networkId, accountId, fundingKeyPair)
>>>>>>> 89a90000
		fundingAccount = new Account(connection, accountId)
		fundingAccount.fundingKeyPair = fundingKeyPair
		return fundingAccount
	}

	return null
}

/**
 * Once the SDK is initialized, this function allows the current funder account to be updated. Having a funder is only necessary if you wish to sign transactions on the Keypom Protocol.
 * 
 * @param {Funder} funder The account that will sign transactions to create drops and interact with the Keypom contract. This account will be added to the KeyStore if provided.
 * 
 * @returns {Promise<Account>} The funder's account object is returned.
 * 
 * @example <caption>After initializing the SDK, the funder is updated.</caption>
 * ```js
 * const path = require("path");
 * const homedir = require("os").homedir();
 * const { KeyPair, keyStores, connect } = require("near-api-js");
 * const { initKeypom, updateFunder, getDrops } = require("keypom-js");
 * 
 *	// Initialize the SDK for the given network and NEAR connection
 *	await initKeypom({
 *		network: "testnet",
 *	});
 *
 *	// Update the current funder account
 *	await updateFunder({
 *		funder: {
 *			accountId: "benji_demo.testnet",
 *			secretKey: "ed25519:5yARProkcALbxaSQ66aYZMSBPWL9uPBmkoQGjV3oi2ddQDMh1teMAbz7jqNV9oVyMy7kZNREjYvWPqjcA6LW9Jb1"
 *		}
 *	})
 *
 *	// Get the drops for the given owner
 *	const dropsForOwner = await getDrops({accountId: "benjiman.testnet"});
 *	console.log('dropsForOwner: ', dropsForOwner)
 *
 *	return;
 * ``` 
*/
export const updateFunder = async ({
	funder
}:{funder: Funder}) => {

	if (near == undefined) {
		throw new Error("You must initialize the SDK via `initKeypom` before updating the funder account.");
	}

	let { accountId, secretKey, seedPhrase } = funder
	if (seedPhrase) {
		secretKey = parseSeedPhrase(seedPhrase).secretKey
	}
	fundingKey = KeyPair.fromString(secretKey)
	await keyStore.setKey(networkId, accountId, fundingKey)
	fundingAccount = new Account(connection, accountId)
	fundingAccount.fundingKey = fundingKey

	return null
}

/**
 * This allows the desired Keypom contract ID to be set. By default
 * 
 * @param {string} keypomContractId The account ID that should be used for the Keypom contract.
 * 
 * @example <caption>After initializing the SDK, the Keypom contract ID is updated.</caption>
 * ```js
 * const path = require("path");
 * const homedir = require("os").homedir();
 * const { KeyPair, keyStores, connect } = require("near-api-js");
 * const { initKeypom, updateKeypomContractId, getDrops } = require("keypom-js");
 * 
 *	// Initialize the SDK for the given network and NEAR connection
 *	await initKeypom({
 *		network: "testnet",
 *	});
 *
 *	// Update the current Keypom contract ID
 *	await updateKeypomContractId({
 *		keypomContractId: "v1.keypom.testnet"
 *	})
 *
 *	//Get the drops for the given owner
 *	const dropsForOwner = await getDrops({accountId: "benjiman.testnet"});
 *	console.log('dropsForOwner: ', dropsForOwner)
 *
 *	return;
 * ``` 
*/
export const updateKeypomContractId = async ({
	keypomContractId
}:{keypomContractId: string}) => {

	if (near == undefined) {
		throw new Error("You must initialize the SDK via `initKeypom` before updating the Keypom contract ID.");
	}

	contractId = receiverId = keypomContractId
	contractAccount = new Account(connection, contractId)
	return null
}

<|MERGE_RESOLUTION|>--- conflicted
+++ resolved
@@ -159,13 +159,8 @@
 		if (seedPhrase) {
 			secretKey = parseSeedPhrase(seedPhrase).secretKey
 		}
-<<<<<<< HEAD
-		fundingKey = KeyPair.fromString(secretKey)
+    fundingKey = KeyPair.fromString(secretKey)
 		await keyStore.setKey(networkId, accountId, fundingKey)
-=======
-		fundingKeyPair = KeyPair.fromString(secretKey)
-		keyStore.setKey(networkId, accountId, fundingKeyPair)
->>>>>>> 89a90000
 		fundingAccount = new Account(connection, accountId)
 		fundingAccount.fundingKeyPair = fundingKeyPair
 		return fundingAccount
