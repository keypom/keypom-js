--- conflicted
+++ resolved
@@ -47,19 +47,8 @@
 	if (!dropId) dropId = Date.now().toString()
 
 	const finalConfig = {
-<<<<<<< HEAD
-		uses_per_key: config.usesPerKey || 1,
-		time: config.time,
-		usage: {
-			permissions: config.usage?.permissions,
-			refund_deposit: config.usage?.refundDeposit,
-			auto_delete_drop: config.usage?.autoDeleteDrop,
-			auto_withdraw: config.usage?.autoWithdraw,
-		},
-		drop_root: config.dropRoot,
-=======
 		uses_per_key: config?.usesPerKey || 1,
-		root_account_id: config?.rootAccountId,
+		root_account_id: config?.dropRoot,
 		usage: {
 			auto_delete_drop: config?.usage?.autoDeleteDrop || false,
 			auto_withdraw: config?.usage?.autoWithdraw || true,
@@ -67,7 +56,6 @@
 			refund_deposit: config?.usage?.refundDeposit,
 		},
 		time: config?.time,
->>>>>>> 09d31364
 	}
 
 	/// estimate required deposit
